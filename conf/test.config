/*
 * -------------------------------------------------
 *  Nextflow config file for running tests
 * -------------------------------------------------
 * Defines bundled input files and everything required
 * to run a fast and simple test. Use as follows:
 *   nextflow run nf-core/qtlmap -profile test
 */

params {
  // Limit resources so that this can run on Travis
  max_cpus = 2
  max_memory = 6.GB
  max_time = 48.h

  // Input data
<<<<<<< HEAD
  // expression_matrix = "$baseDir/testdata/GEUVADIS_cqn.tsv"
  // phenotype_metadata = "$baseDir/testdata/GEUVADIS_phenotype_metadata.tsv"
  // sample_metadata = "$baseDir/testdata/GEUVADIS_sample_metadata.tsv"
  // genotype_vcf = "$baseDir/testdata/GEUVADIS_genotypes.vcf.gz"
  readPathsFile = "$baseDir/multi_test.tsv"
  outdir = "$baseDir/test_results"
=======
  expression_matrix = "$baseDir/testdata/GEUVADIS_cqn.tsv"
  phenotype_metadata = "$baseDir/testdata/GEUVADIS_phenotype_metadata.tsv"
  sample_metadata = "$baseDir/testdata/GEUVADIS_sample_metadata.tsv"
  genotype_vcf = "$baseDir/testdata/GEUVADIS_genotypes.vcf.gz"
  tpm_file = "$baseDir/testdata/GEUVADIS_test_95quantile_tpm.tsv.gz"
>>>>>>> c0cfb684

  cis_window = 1000000
  mincisvariant = 5
  n_batches = 10
  is_imputed = false
  n_geno_pcs = 3
  n_pheno_pcs = 3
  run_permutation = true
}


singularity {
  enabled = true
  autoMounts = true
  cacheDir = "$baseDir/singularity_img/"
}

executor {
    name = 'slurm'
    queueSize = 30
}

process {
  executor = 'slurm'
  beforeScript = 'module load singularity'
}<|MERGE_RESOLUTION|>--- conflicted
+++ resolved
@@ -14,20 +14,11 @@
   max_time = 48.h
 
   // Input data
-<<<<<<< HEAD
-  // expression_matrix = "$baseDir/testdata/GEUVADIS_cqn.tsv"
-  // phenotype_metadata = "$baseDir/testdata/GEUVADIS_phenotype_metadata.tsv"
-  // sample_metadata = "$baseDir/testdata/GEUVADIS_sample_metadata.tsv"
-  // genotype_vcf = "$baseDir/testdata/GEUVADIS_genotypes.vcf.gz"
-  readPathsFile = "$baseDir/multi_test.tsv"
-  outdir = "$baseDir/test_results"
-=======
   expression_matrix = "$baseDir/testdata/GEUVADIS_cqn.tsv"
   phenotype_metadata = "$baseDir/testdata/GEUVADIS_phenotype_metadata.tsv"
   sample_metadata = "$baseDir/testdata/GEUVADIS_sample_metadata.tsv"
   genotype_vcf = "$baseDir/testdata/GEUVADIS_genotypes.vcf.gz"
   tpm_file = "$baseDir/testdata/GEUVADIS_test_95quantile_tpm.tsv.gz"
->>>>>>> c0cfb684
 
   cis_window = 1000000
   mincisvariant = 5
